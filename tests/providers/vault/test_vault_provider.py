--- conflicted
+++ resolved
@@ -5,17 +5,35 @@
 import httpx
 import pytest
 import respx
-from pydantic import ValidationError
+from pydantic_core import ValidationError
 
-<<<<<<< HEAD
 from secrets_env.exceptions import AuthenticationError
 from secrets_env.providers.vault.auth.base import Auth, NoAuth
 from secrets_env.providers.vault.config import TlsConfig, VaultUserConfig
 from secrets_env.providers.vault.provider import (
+    VaultPath,
     create_http_client,
     get_token,
     is_authenticated,
 )
+
+
+class TestVaultPath:
+    def test_success(self):
+        path = VaultPath.model_validate("foo#bar")
+        assert path == VaultPath(path="foo", field="bar")
+
+    def test_empty(self):
+        with pytest.raises(ValidationError):
+            VaultPath.model_validate("a#")
+        with pytest.raises(ValidationError):
+            VaultPath.model_validate("#b")
+
+    def test_invalid(self):
+        with pytest.raises(ValidationError):
+            VaultPath.model_validate("foobar")
+        with pytest.raises(ValidationError):
+            VaultPath.model_validate("foo#bar#baz")
 
 
 class TestCreateHttpClient:
@@ -24,20 +42,6 @@
             url="https://vault.example.com",
             auth="null",
         )
-=======
-import secrets_env.providers.vault.provider as t
-from secrets_env.exceptions import AuthenticationError, ValueNotFound
-from secrets_env.providers.vault.auth.base import Auth
-from secrets_env.providers.vault.auth.token import TokenAuth
-from secrets_env.providers.vault.provider import VaultPath
-
-
-@pytest.fixture()
-def mock_client() -> httpx.Client:
-    client = Mock(spec=httpx.Client)
-    client.headers = {}
-    return client
->>>>>>> f9c0db12
 
         client = create_http_client(config)
 
@@ -55,7 +59,6 @@
         assert isinstance(client, httpx.Client)
 
     @pytest.fixture()
-<<<<<<< HEAD
     def mock_httpx_client(self, monkeypatch: pytest.MonkeyPatch):
         client = Mock(httpx.Client)
         monkeypatch.setattr("httpx.Client", client)
@@ -71,68 +74,6 @@
                 client_cert=None,
                 client_key=None,
             ),
-=======
-    def provider(self, mock_auth: Auth) -> t.KvProvider:
-        return t.KvProvider("https://example.com/", mock_auth)
-
-    def test_type(self, provider: t.KvProvider):
-        assert provider.type == "vault"
-
-    def test_client_success(
-        self,
-        monkeypatch: pytest.MonkeyPatch,
-        provider: t.KvProvider,
-        mock_client: httpx.Client,
-    ):
-        # setup
-        monkeypatch.setattr(t, "get_token", lambda c, a: "token")
-
-        patch_client = Mock(return_value=mock_client)
-        monkeypatch.setattr("httpx.Client", patch_client)
-
-        provider.proxy = "proxy"
-        provider.ca_cert = Mock(spec=Path)
-        provider.client_cert = Mock(spec=Path)
-
-        # run twice for testing cache
-        assert provider.client is mock_client
-        assert provider.client is mock_client
-
-        # test
-        assert mock_client.headers["X-Vault-Token"] == "token"
-
-        _, kwargs = patch_client.call_args
-        assert kwargs["base_url"] == "https://example.com/"
-        assert kwargs["proxies"] == "proxy"
-        assert isinstance(kwargs["verify"], Path)
-        assert isinstance(kwargs["cert"], Path)
-
-    def test_get_success(self, monkeypatch: pytest.MonkeyPatch, provider: t.KvProvider):
-        def mock_read_field(path, field):
-            assert path == "foo"
-            assert field == "bar"
-            return "secret"
-
-        monkeypatch.setattr(provider, "read_field", mock_read_field)
-
-        assert provider.get("foo#bar") == "secret"
-
-    def test_get_fail(self, provider: t.KvProvider):
-        with pytest.raises(ValidationError):
-            provider.get({})
-        with pytest.raises(ValidationError):
-            provider.get(1234)
-
-    def test_read_secret_success(
-        self,
-        monkeypatch: pytest.MonkeyPatch,
-        provider: t.KvProvider,
-        unittest_client: httpx.Client,
-    ):
-        monkeypatch.setattr(provider, "_secrets", {})
-        monkeypatch.setattr(
-            t.KvProvider, "client", PropertyMock(return_value=unittest_client)
->>>>>>> f9c0db12
         )
 
         create_http_client(config)
@@ -243,80 +184,5 @@
 
         client = httpx.Client(base_url=url)
 
-<<<<<<< HEAD
         assert is_authenticated(client, token) is True
-        assert is_authenticated(client, "invalid-token") is False
-=======
-    @pytest.mark.usefixtures("patch_get_mount_point")
-    def test_unhandled_exception(
-        self, respx_mock: respx.MockRouter, unittest_client: httpx.Client
-    ):
-        respx_mock.get("https://example.com/v1/secrets/test").mock(
-            side_effect=httpx.DecodingError
-        )
-        with pytest.raises(httpx.DecodingError):
-            t.read_secret(unittest_client, "secrets/test")
-
-    @pytest.mark.usefixtures("patch_get_mount_point")
-    def test_not_found(
-        self,
-        respx_mock: respx.MockRouter,
-        unittest_client: httpx.Client,
-        caplog: pytest.LogCaptureFixture,
-    ):
-        respx_mock.get("https://example.com/v1/secrets/test").mock(httpx.Response(404))
-        assert t.read_secret(unittest_client, "secrets/test") is None
-        assert "Secret <data>secrets/test</data> not found" in caplog.text
-
-    @pytest.mark.usefixtures("patch_get_mount_point")
-    def test_bad_request(
-        self,
-        respx_mock: respx.MockRouter,
-        unittest_client: httpx.Client,
-        caplog: pytest.LogCaptureFixture,
-    ):
-        respx_mock.get("https://example.com/v1/secrets/test").mock(httpx.Response(499))
-        assert t.read_secret(unittest_client, "secrets/test") is None
-        assert "Error occurred during query secret secrets/test" in caplog.text
-
-    def test_type_error(self):
-        with pytest.raises(TypeError):
-            t.read_secret(1234, "secrets/test")
-        with pytest.raises(TypeError):
-            t.read_secret(Mock(spec=httpx.Client), 1234)
-
-
-def test_split_field():
-    assert t.split_field("aa") == ["aa"]
-    assert t.split_field("aa.bb") == ["aa", "bb"]
-    assert t.split_field('aa."bb.cc"') == ["aa", "bb.cc"]
-    assert t.split_field('"aa.bb".cc') == ["aa.bb", "cc"]
-    assert t.split_field('"aa.bb"') == ["aa.bb"]
-
-    with pytest.raises(ValueError, match=r"Failed to parse name: "):
-        t.split_field("")
-    with pytest.raises(ValueError, match=r"Failed to parse name: .+"):
-        t.split_field(".")
-    with pytest.raises(ValueError, match=r"Failed to parse name: .+"):
-        t.split_field("aa.")
-    with pytest.raises(ValueError, match=r"Failed to parse name: .+"):
-        t.split_field(".aa")
-
-
-class TestVaultPath:
-    def test_success(self):
-        path = VaultPath.model_validate("foo#bar")
-        assert path == VaultPath(path="foo", field="bar")
-
-    def test_empty(self):
-        with pytest.raises(ValidationError):
-            VaultPath.model_validate("a#")
-        with pytest.raises(ValidationError):
-            VaultPath.model_validate("#b")
-
-    def test_invalid(self):
-        with pytest.raises(ValidationError):
-            VaultPath.model_validate("foobar")
-        with pytest.raises(ValidationError):
-            VaultPath.model_validate("foo#bar#baz")
->>>>>>> f9c0db12
+        assert is_authenticated(client, "invalid-token") is False