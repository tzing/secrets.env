--- conflicted
+++ resolved
@@ -47,7 +47,6 @@
     """Configuration is malformed. This exception inherits :py:exc:`ValueError`."""
 
 
-<<<<<<< HEAD
 class DependencyError(SecretsEnvError):
     """Missing dependency for this feature."""
 
@@ -56,10 +55,7 @@
     """*Mystery, don't want this*."""
 
 
-class SecretNotFound(SecretsEnvError, LookupError):
-=======
 class SecretNotFound(SecretsEnvError, builtins.LookupError):
->>>>>>> 1821fbee
     """A :py:exc:`LookupError` that indicates the requested secret does not exist
     or you do not have enough permission to touch it."""
 
