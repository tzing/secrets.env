--- conflicted
+++ resolved
@@ -28,7 +28,6 @@
     """Authentication failed."""
 
 
-<<<<<<< HEAD
 class ConfigError(SecretsEnvError, ValueError):
     """Configuration is malformed."""
 
@@ -38,10 +37,7 @@
     or you do not have enough permission to touch it."""
 
 
-class TypeError(SecretsEnvError, TypeError):
-=======
 class TypeError(SecretsEnvError, builtins.TypeError):
->>>>>>> e34bc327
     """Inappropriate argument type."""
 
     def __init__(self, name: str, expect: Union[str, Type], got: Any) -> None:
