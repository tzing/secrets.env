import abc
import importlib
import logging
import os
import pathlib
import sys
import typing
from dataclasses import dataclass, field
from typing import Any, Dict, Optional, Union

import keyring
import keyring.errors

if typing.TYPE_CHECKING:
    import click
    import hvac


logger = logging.getLogger(__name__)


def get_password(name: str) -> Optional[str]:
    """Wrapped `keyring.get_password`. Do not raise error when there is no
    keyring backend enabled."""
    try:
        return keyring.get_password("secrets.env", name)
    except keyring.errors.NoKeyringError:
        return None


def prompt(
    text: str,
    default: Optional[Any] = None,
    hide_input: bool = False,
    type: Optional[Union["click.types.ParamType", Any]] = None,
    show_default: bool = True,
) -> Optional[Any]:
    """Wrapped `click.prompt` function. Only shows the prompt when click is
    installed and this feature is not disabled.

    Parameters
    ----------
    text : str
        The text to show for the prompt.
    default : Optional[Any]
        The default value to use if no input happens. If this is not given it
        will prompt until it's aborted.
    hide_input : bool
        If this is set to true then the input value will be hidden.
    type : Optional[Union[click.types.ParamType, Any]]
        The type to use to check the value against.
    show_default : bool
        Shows or hides the default value in the prompt.
    """
    # skip prompt if click is not installed
    try:
        click = importlib.import_module("click")
    except ImportError:
        return None

    # skip prompt if the env var is set
    env = os.getenv("SECRETS_ENV_NO_PROMPT", "FALSE")
    if env.upper() in ("TRUE", "T", "YES", "Y", "1"):
        return None

    try:
        return click.prompt(
            text=text,
            default=default,
            hide_input=hide_input,
            type=type,
            show_default=show_default,
        )
    except click.Abort:
        sys.stdout.write(os.linesep)
        return None


class Auth(abc.ABC):
    """Base class for authentication schemes."""

    @abc.abstractclassmethod
    def method(cls) -> str:
        """Returns authentication name."""

    @abc.abstractmethod
    def apply(self, client: "hvac.Client") -> None:
        """Provide the identity information to the client."""

    @abc.abstractclassmethod
    def load(cls, data: Dict[str, Any]) -> Optional["Auth"]:
        """Initialize an instance of this class using the provided config data
        or internally load the secrets from the system."""


@dataclass(frozen=True)
class TokenAuth(Auth):
    """Token-based authentication."""

    token: str
    """Authentication token."""

    def __init__(self, token: str) -> None:
        """
        Parameters
        ----------
        token : str
            Authentication token.
        """
        if not isinstance(token, str):
            raise TypeError("Expect str for token, got {}", type(token).__name__)
        object.__setattr__(self, "token", token)

    @classmethod
    def method(cls) -> str:
        return "token"

    def apply(self, client: "hvac.Client"):
        client.token = self.token

    @classmethod
    def load(cls, data: Dict[str, Any]) -> Optional["Auth"]:
        token = os.getenv("SECRETS_ENV_TOKEN")
        if not token:
            token = os.getenv("VAULT_TOKEN")
        if not token:
            token = cls._load_from_home()
        if not token:
            token = get_password("token/:token")
        if not isinstance(token, str):
            logger.error(
                "Missing auth information: token. "
                "Environment variable `SECRETS_ENV_TOKEN` not found."
            )
            return None
        return cls(token)

    @classmethod
    def _load_from_home(cls) -> Optional[str]:
        # vault places the token on the disk
        # https://www.vaultproject.io/docs/commands/token-helper
        file_ = pathlib.Path.home() / ".vault-token"
        if not file_.is_file():
            return None

        with file_.open("r", encoding="utf-8") as fd:
            # (don't think the token could be so long)
            return fd.read(256).strip()


@dataclass(frozen=True)
class UserPasswordAuth(Auth):
    """Username and password based authentication."""

    username: str
    """User name."""

    password: str = field(repr=False)
    """Password."""

    def __init__(self, username: str, password: str) -> None:
        if not isinstance(username, str):
            raise TypeError("Expect str for username, got {}", type(username).__name__)
        if not isinstance(password, str):
            raise TypeError("Expect str for password, got {}", type(password).__name__)
        object.__setattr__(self, "username", username)
        object.__setattr__(self, "password", password)

    @classmethod
    def load(cls, data: Dict[str, Any]) -> Optional["Auth"]:
<<<<<<< HEAD
        method = cls.method()

=======
>>>>>>> bdd9b967
        username = os.getenv("SECRETS_ENV_USERNAME")
        if not username:
            username = data.get("username")
        if not username:
            username = get_password(f"{method}/:username")
        if not username:
            username = prompt(f"Username for {method} auth")
        if not isinstance(username, str):
            logger.error(
<<<<<<< HEAD
                "Missing username for %s auth. Stop loading secrets.",
                method,
=======
                "Missing auth information: username. Neither key 'username' in "
                "config nor environment variable `SECRETS_ENV_USERNAME` is found."
>>>>>>> bdd9b967
            )
            return None

        password = os.getenv("SECRETS_ENV_PASSWORD")
<<<<<<< HEAD
        if not password:
            password = get_password(f"{method}/{username}")
=======
>>>>>>> bdd9b967
        if not password:
            password = prompt("Password", hide_input=True)
        if not isinstance(password, str):
            logger.error(
<<<<<<< HEAD
                "Missing password for %s auth. Stop loading secrets.",
                method,
=======
                "Missing auth information: password. "
                "Environment variable `SECRETS_ENV_PASSWORD` not found."
>>>>>>> bdd9b967
            )
            return None

        return cls(username, password)


@dataclass(frozen=True)
class OktaAuth(UserPasswordAuth):
    """Okta authentication."""

    @classmethod
    def method(cls):
        return "okta"

    def __init__(self, username: str, password: str) -> None:
        """
        Parameters
        ----------
        username : str
            User name to login to Okta.
        password : str
            Password to login to Okta.
        """
        super().__init__(username, password)

    def apply(self, client: "hvac.Client"):
        logger.info(
            "Login to <mark>Okta</mark> with user <data>%s</data>. "
            "Waiting for 2FA proceeded...",
            self.username,
        )

        # Okta 2FA got triggerred within this api call
        client.auth.okta.login(
            username=self.username,
            password=self.password,
        )<|MERGE_RESOLUTION|>--- conflicted
+++ resolved
@@ -168,11 +168,8 @@
 
     @classmethod
     def load(cls, data: Dict[str, Any]) -> Optional["Auth"]:
-<<<<<<< HEAD
         method = cls.method()
 
-=======
->>>>>>> bdd9b967
         username = os.getenv("SECRETS_ENV_USERNAME")
         if not username:
             username = data.get("username")
@@ -182,33 +179,20 @@
             username = prompt(f"Username for {method} auth")
         if not isinstance(username, str):
             logger.error(
-<<<<<<< HEAD
                 "Missing username for %s auth. Stop loading secrets.",
                 method,
-=======
-                "Missing auth information: username. Neither key 'username' in "
-                "config nor environment variable `SECRETS_ENV_USERNAME` is found."
->>>>>>> bdd9b967
             )
             return None
 
         password = os.getenv("SECRETS_ENV_PASSWORD")
-<<<<<<< HEAD
         if not password:
             password = get_password(f"{method}/{username}")
-=======
->>>>>>> bdd9b967
         if not password:
             password = prompt("Password", hide_input=True)
         if not isinstance(password, str):
             logger.error(
-<<<<<<< HEAD
                 "Missing password for %s auth. Stop loading secrets.",
                 method,
-=======
-                "Missing auth information: password. "
-                "Environment variable `SECRETS_ENV_PASSWORD` not found."
->>>>>>> bdd9b967
             )
             return None
 
