--- conflicted
+++ resolved
@@ -1,9 +1,6 @@
-<<<<<<< HEAD
-import asyncio
-=======
 from __future__ import annotations
 
->>>>>>> bc0732d2
+import asyncio
 import logging
 import os
 import subprocess
