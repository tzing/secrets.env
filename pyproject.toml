--- conflicted
+++ resolved
@@ -34,12 +34,9 @@
 
 [tool.poetry.group.dev.dependencies]
 poetry = "^1.2.1"
-<<<<<<< HEAD
-=======
 poetry-bumpversion = "^0.2.0"
 
 [tool.poetry.group.test.dependencies]
->>>>>>> d3287bda
 pytest = "^7.1.3"
 pytest-cov = "^3.0.0"
 responses = "^0.21.0"
@@ -52,13 +49,10 @@
 flake8-cognitive-complexity = "^0.1.0"
 flake8-comprehensions = "^3.10.0"
 flake8-bugbear = "^22.9.11"
-<<<<<<< HEAD
 
 [tool.poetry.group.doc.dependencies]
-Sphinx = "^5.1.1"
+Sphinx = "^5.3.0"
 pydata-sphinx-theme = "^0.10.1"
-=======
->>>>>>> d3287bda
 
 [tool.poetry.extras]
 all = [
